{% load static %}
{% load i18n %}
<!DOCTYPE html>
<html lang="ru">
<head>
    <meta charset="UTF-8">
    <meta name="viewport" content="width=device-width, initial-scale=1.0">
    <link href="{% static "favicon.ico" %}" rel="shortcut icon">
    <link rel="preload" href="{% static 'assets/fonts/Roboto/Roboto-Regular.woff' %}" as="font">
    <link rel="preload" href="{% static 'assets/fonts/Roboto/Roboto-Italic.woff' %}" as="font">
    <link rel="preload" href="{% static 'assets/fonts/Roboto/Roboto-Bold.woff' %}" as="font">
    <link rel="preload" href="{% static 'assets/fonts/Roboto/Roboto-Bold_Italic.woff' %}" as="font">
    <link rel="preload" href="{% static 'assets/fonts/Roboto/Roboto-Light.woff' %}" as="font">
    <link rel="preload" href="{% static 'assets/fonts/Roboto/Roboto-Light_Italic.woff' %}" as="font">
    <link rel="stylesheet" href="{% static 'assets/css/basic.css' %}">
    <link rel="stylesheet" href="{% static 'assets/css/extra.css' %}">
    <link rel="stylesheet" href="{% static 'assets/css/fonts.css' %}">
    <script src="{% static 'assets/plg/CountDown/countdown.js' %}"></script>

    <title>
        {% block title %}
            Заголовок
        {% endblock %}
    </title>
</head>

<body class="Site">

    {% block body %}
<<<<<<< HEAD
        <header class="Header">
            {% include 'general/header.jinja2' %}
        </header>

        {% block banner %}
            <div class="Header-slider">
                <div class="Slider Slider_main">
                  <div class="Slider-box">
                    <div class="Slider-item">
                      <div class="Slider-content">
                        <div class="row">
                          <div class="row-block">
                            <strong class="Slider-title">Rare Shovel<span class="text_primary"></span> It's Amazing!
                            </strong>
                            <div class="Slider-text">Incredible promotion! Buy two Rare Shovels and then buy a third one!
                            </div>
                            <div class="Slider-footer"><a class="btn btn_primary" href="#">Get Started</a>
                            </div>
                          </div>
                          <div class="row-block">
                            <div class="Slider-img"><img src="{% static 'assets/img/content/home/rare shovel.png' %}" alt="slider.png"/>
                            </div>
                          </div>
                        </div>
                      </div>
                    </div>
                    <div class="Slider-item">
                      <div class="Slider-content">
                        <div class="row">
                          <div class="row-block">
                            <strong class="Slider-title">Shovel<span class="text_primary"></span> The must have one!
                            </strong>
                            <div class="Slider-text">Just buy it and use it with 70% Off this summer.
                            </div>
                            <div class="Slider-footer"><a class="btn btn_primary" href="#">Get Started</a>
                            </div>
                          </div>
                          <div class="row-block">
                            <div class="Slider-img"><img src="{% static 'assets/img/content/home/shovel.png' %}" alt="slider.png"/>
                            </div>
                          </div>
                        </div>
                      </div>
                    </div>
                  </div>
                  <div class="Slider-navigateWrap">
                    <div class="Slider-navigate">
                    </div>
                  </div>
                </div>
            </div>
        {% endblock %}
=======

        <header class="Header">

            {% block header %}
                {% include 'general/header.jinja2' %}
            {% endblock %}

            {% block slider %}
            {% endblock %}

        </header>
>>>>>>> a7a49a07

        <main class="Main">

            {% block content %}
                <h1>Ваш контент</h1>
            {% endblock %}

        </main>

        <footer class="Footer">
<<<<<<< HEAD
            {% include 'general/footer.jinja2' %}
=======

            {% block footer %}
                {% include 'general/footer.jinja2' %}
            {% endblock %}

>>>>>>> a7a49a07
        </footer>

    {% endblock %}

    <script src="{% static 'assets/plg/jQuery/jquery-3.5.0.slim.min.js' %}"></script>
    <script src="{% static 'assets/plg/form/jquery.form.js' %}"></script>
    <script src="{% static 'assets/plg/form/jquery.maskedinput.min.js' %}"></script>
    <script src="{% static 'assets/plg/range/ion.rangeSlider.min.js' %}"></script>
    <script src="{% static 'assets/plg/Slider/slick.min.js' %}"></script>
    <script src="{% static 'assets/js/scripts.js' %}"></script>

</body>
</html><|MERGE_RESOLUTION|>--- conflicted
+++ resolved
@@ -27,60 +27,6 @@
 <body class="Site">
 
     {% block body %}
-<<<<<<< HEAD
-        <header class="Header">
-            {% include 'general/header.jinja2' %}
-        </header>
-
-        {% block banner %}
-            <div class="Header-slider">
-                <div class="Slider Slider_main">
-                  <div class="Slider-box">
-                    <div class="Slider-item">
-                      <div class="Slider-content">
-                        <div class="row">
-                          <div class="row-block">
-                            <strong class="Slider-title">Rare Shovel<span class="text_primary"></span> It's Amazing!
-                            </strong>
-                            <div class="Slider-text">Incredible promotion! Buy two Rare Shovels and then buy a third one!
-                            </div>
-                            <div class="Slider-footer"><a class="btn btn_primary" href="#">Get Started</a>
-                            </div>
-                          </div>
-                          <div class="row-block">
-                            <div class="Slider-img"><img src="{% static 'assets/img/content/home/rare shovel.png' %}" alt="slider.png"/>
-                            </div>
-                          </div>
-                        </div>
-                      </div>
-                    </div>
-                    <div class="Slider-item">
-                      <div class="Slider-content">
-                        <div class="row">
-                          <div class="row-block">
-                            <strong class="Slider-title">Shovel<span class="text_primary"></span> The must have one!
-                            </strong>
-                            <div class="Slider-text">Just buy it and use it with 70% Off this summer.
-                            </div>
-                            <div class="Slider-footer"><a class="btn btn_primary" href="#">Get Started</a>
-                            </div>
-                          </div>
-                          <div class="row-block">
-                            <div class="Slider-img"><img src="{% static 'assets/img/content/home/shovel.png' %}" alt="slider.png"/>
-                            </div>
-                          </div>
-                        </div>
-                      </div>
-                    </div>
-                  </div>
-                  <div class="Slider-navigateWrap">
-                    <div class="Slider-navigate">
-                    </div>
-                  </div>
-                </div>
-            </div>
-        {% endblock %}
-=======
 
         <header class="Header">
 
@@ -92,7 +38,6 @@
             {% endblock %}
 
         </header>
->>>>>>> a7a49a07
 
         <main class="Main">
 
@@ -103,15 +48,11 @@
         </main>
 
         <footer class="Footer">
-<<<<<<< HEAD
-            {% include 'general/footer.jinja2' %}
-=======
 
             {% block footer %}
                 {% include 'general/footer.jinja2' %}
             {% endblock %}
 
->>>>>>> a7a49a07
         </footer>
 
     {% endblock %}
