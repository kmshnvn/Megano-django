--- conflicted
+++ resolved
@@ -1,10 +1,7 @@
 from django.test import TestCase
 from django.urls import reverse
 from products.models import Product, ProductDetail, Detail, Category
-<<<<<<< HEAD
-=======
 from history.models import BrowsingHistory
->>>>>>> ae0e1032
 from shops.models import Offer, Shop
 from comments.models import Comment
 from django.contrib.auth.models import User
@@ -22,10 +19,7 @@
         "fixtures/08-details-fixtures.json",
         "fixtures/09-products-detail-fixtures.json",
         "fixtures/011-offers-fixtures.json",
-<<<<<<< HEAD
-=======
         "fixtures/012-history-products-fixtures.json",
->>>>>>> ae0e1032
     ]
 
     @classmethod
@@ -38,10 +32,7 @@
         cls.category = Category.objects.get(pk=4)
         cls.comment = Comment.objects.get(pk=1)
         cls.shop = Shop.objects.get(pk=1)
-<<<<<<< HEAD
-=======
         cls.history = BrowsingHistory.objects.get(pk=1)
->>>>>>> ae0e1032
 
     def test_product_detail(self) -> None:
         """Тест представления product-detail"""
@@ -55,8 +46,5 @@
         self.assertContains(response, self.detail.pk)
         self.assertContains(response, self.category.pk)
         self.assertContains(response, self.comment.pk)
-<<<<<<< HEAD
-=======
         self.assertContains(response, self.history.pk)
->>>>>>> ae0e1032
         self.assertFalse(response.context_data["form"].is_valid())