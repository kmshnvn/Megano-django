from django.db import models
from django.urls import reverse
from django.utils.translation import gettext_lazy as _


<<<<<<< HEAD
class Banner(models.Model):
    """Баннер"""

    image = models.ImageField(blank=True, upload_to="banners/image")
    description = models.TextField(max_length=200, blank=True, null=True)
    link = models.URLField(max_length=200, null=True)

    class Meta:
        verbose_name = _("баннер")
        verbose_name_plural = _("баннеры")


=======
>>>>>>> a7a49a07
class Category(models.Model):
    name = models.CharField(max_length=512, verbose_name=_("наименование"))
    description = models.CharField(max_length=512, verbose_name=_("описание"))
    parent = models.ForeignKey("self", null=True, blank=True, related_name="children", on_delete=models.PROTECT)

    class Meta:
        verbose_name = _("категория")
        verbose_name_plural = _("категории")

    def __str__(self) -> str:
        return f"Category(pk={self.pk}, name={self.name!r})"


class Product(models.Model):
    """Продукт"""

    name = models.CharField(max_length=512, verbose_name=_("наименование"))
    details = models.ManyToManyField("Detail", through="ProductDetail", verbose_name=_("характеристики"))
    description = models.CharField(max_length=512, verbose_name=_("описание"))
    preview = models.ImageField(blank=True, upload_to="products/preview")
    image = models.ImageField(blank=True, upload_to="products/image")
    category = models.ForeignKey(
        Category, verbose_name=_("категория"), related_name="products", on_delete=models.PROTECT
    )

    class Meta:
        verbose_name = _("продукт")
        verbose_name_plural = _("продукты")

    def __str__(self) -> str:
        return f"Product(pk={self.pk}, name={self.name!r})"

    def get_absolute_url(self):
        return reverse("products:product_detail", kwargs={"pk": self.pk})


class Detail(models.Model):
    """Свойство продукта"""

    class Meta:
        verbose_name = _("характеристика")
        verbose_name_plural = _("характеристики")

    name = models.CharField(max_length=512, verbose_name=_("наименование"))

    def __str__(self) -> str:
        return f"Detail(pk={self.pk}, name={self.name!r})"


class ProductDetail(models.Model):
    """Значение свойства продукта"""

    class Meta:
        verbose_name = _("свойство продукта")
        verbose_name_plural = _("свойства продукта")

    product = models.ForeignKey(Product, on_delete=models.PROTECT)
    detail = models.ForeignKey(Detail, on_delete=models.PROTECT)
    value = models.CharField(max_length=128, verbose_name=_("значение"))
    category = models.ForeignKey(Category, on_delete=models.PROTECT)<|MERGE_RESOLUTION|>--- conflicted
+++ resolved
@@ -3,21 +3,6 @@
 from django.utils.translation import gettext_lazy as _
 
 
-<<<<<<< HEAD
-class Banner(models.Model):
-    """Баннер"""
-
-    image = models.ImageField(blank=True, upload_to="banners/image")
-    description = models.TextField(max_length=200, blank=True, null=True)
-    link = models.URLField(max_length=200, null=True)
-
-    class Meta:
-        verbose_name = _("баннер")
-        verbose_name_plural = _("баннеры")
-
-
-=======
->>>>>>> a7a49a07
 class Category(models.Model):
     name = models.CharField(max_length=512, verbose_name=_("наименование"))
     description = models.CharField(max_length=512, verbose_name=_("описание"))
