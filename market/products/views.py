from comments.forms import CommentAddForm
from comments.models import Comment
from django.urls import reverse
from django.db.models import Min
from django.views.generic import DetailView
from django.views.generic.edit import FormMixin
from shops.models import (
    Offer,
)
from .models import (
    ProductDetail,
    Product,
)
from basket.forms import BasketAddProductForm


class ProductDetailView(FormMixin, DetailView):
    model = Product
    form_class = CommentAddForm
    template_name = "products/product-detail.jinja2"

    def get_context_data(self, **kwargs):
        data = super().get_context_data(**kwargs)

<<<<<<< HEAD
        offers = Offer.objects.prefetch_related("shop").filter(product=self.object)
        try:
            product_details = ProductDetail.objects.prefetch_related("detail", "product").filter(product=self.object)
        except ProductDetail.DoesNotExist:
            raise Http404(f"Продукт под номером {self.object.id}, отсутствует в базе данных")

        comments = Comment.objects.select_related("author", "product").filter(product=self.object)[:10]
        comment_count = Comment.objects.filter(product=self.object).count()
=======
        offers = Offer.objects.prefetch_related("shop").filter(product_id=self.object.pk)
        product_details = ProductDetail.objects.prefetch_related("detail", "product").get(product_id=self.object.pk)
        comments = Comment.objects.select_related("author", "product").filter(product_id=self.object.pk)[:10]
        comment_count = Comment.objects.filter(product_id=self.object.pk).count()
        form_basket = BasketAddProductForm
>>>>>>> 90d65c6c

        data["offers"] = offers
        data["product"] = product_details.product
        data["product_detail"] = product_details
        data["min_price"] = offers.aggregate(Min("price"))["price__min"]
        data["comments_list"] = comments
        data["comment_count"] = comment_count
        data["form_basket"] = form_basket

        return data

    def post(self, request, *args, **kwargs):
        self.object = self.get_object()
        form = self.get_form()
        if form.is_valid():
            return self.form_valid(form)
        else:
            return self.form_invalid(form)

    def form_valid(self, form):
        comment = form.save(commit=False)
        comment.author = self.request.user
        comment.product = Product.objects.get(pk=self.kwargs["pk"])
        comment.save()

        return super().form_valid(form)

    def get_success_url(self):
        return reverse("products:product_detail", kwargs={"pk": self.object.pk})<|MERGE_RESOLUTION|>--- conflicted
+++ resolved
@@ -22,22 +22,11 @@
     def get_context_data(self, **kwargs):
         data = super().get_context_data(**kwargs)
 
-<<<<<<< HEAD
-        offers = Offer.objects.prefetch_related("shop").filter(product=self.object)
-        try:
-            product_details = ProductDetail.objects.prefetch_related("detail", "product").filter(product=self.object)
-        except ProductDetail.DoesNotExist:
-            raise Http404(f"Продукт под номером {self.object.id}, отсутствует в базе данных")
-
-        comments = Comment.objects.select_related("author", "product").filter(product=self.object)[:10]
-        comment_count = Comment.objects.filter(product=self.object).count()
-=======
         offers = Offer.objects.prefetch_related("shop").filter(product_id=self.object.pk)
         product_details = ProductDetail.objects.prefetch_related("detail", "product").get(product_id=self.object.pk)
         comments = Comment.objects.select_related("author", "product").filter(product_id=self.object.pk)[:10]
         comment_count = Comment.objects.filter(product_id=self.object.pk).count()
         form_basket = BasketAddProductForm
->>>>>>> 90d65c6c
 
         data["offers"] = offers
         data["product"] = product_details.product
