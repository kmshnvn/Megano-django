from django.db import models
from django.utils.translation import gettext_lazy as _
from django.core.validators import RegexValidator
from products.models import Product
from profiles.models import User

phoneNumberIsValid = RegexValidator(regex=r"^\+?1?\d{8,15}$")


class Shop(models.Model):
    """Магазин"""

    class Meta:
        verbose_name = _("магазин")
        verbose_name_plural = _("магазины")

    user = models.OneToOneField(User, on_delete=models.CASCADE)
    name = models.CharField(max_length=512, verbose_name=_("название"))
    products = models.ManyToManyField(
        "products.Product",
        through="Offer",
        related_name="shops",
        verbose_name=_("товары в магазине"),
    )
    phoneNumber = models.CharField(validators=[phoneNumberIsValid], max_length=16)
    adress = models.CharField(max_length=512, verbose_name=_("адресс"))
    email = models.EmailField(max_length=127, verbose_name=_("почта"))
    legal_adress = models.CharField(max_length=512, verbose_name=_("юридический адресс"))

    def __str__(self) -> str:
        return f"Shop(pk={self.pk}, name={self.name!r})"


class Offer(models.Model):
    """Предложение магазина"""

    class Meta:
        verbose_name = _("предложение")
        verbose_name_plural = _("предложения")

<<<<<<< HEAD
    shop = models.ForeignKey(Shop, on_delete=models.PROTECT)
    product = models.ForeignKey("products.Product", related_name="offers", on_delete=models.PROTECT)
    price = models.DecimalField(max_digits=10, decimal_places=2, verbose_name=_("цена"))
    remainder = models.IntegerField(default=0, verbose_name=_("остаток"))
=======
    shop = models.ForeignKey(Shop, related_name="offers", on_delete=models.CASCADE)
    product = models.ForeignKey("products.Product", related_name="offers", on_delete=models.CASCADE)
    price = models.DecimalField(max_digits=10, decimal_places=2, verbose_name=_("цена"))
    remainder = models.IntegerField(default=0, verbose_name=_("остаток"))


class LimitedOffer(models.Model):
    """Модель ограниченное предложение главной страницы."""

    class Meta:
        verbose_name = _("ограниченное предложение")
        verbose_name_plural = _("ограниченные предложения")

    product = models.ForeignKey(
        Product, related_name="limited_offers", on_delete=models.CASCADE, verbose_name=_("продукт")
    )
    old_price = models.DecimalField(max_digits=10, decimal_places=2, verbose_name=_("старая цена"))
    new_price = models.DecimalField(max_digits=10, decimal_places=2, verbose_name=_("новая цена"))
>>>>>>> ae0e1032
<|MERGE_RESOLUTION|>--- conflicted
+++ resolved
@@ -38,12 +38,6 @@
         verbose_name = _("предложение")
         verbose_name_plural = _("предложения")
 
-<<<<<<< HEAD
-    shop = models.ForeignKey(Shop, on_delete=models.PROTECT)
-    product = models.ForeignKey("products.Product", related_name="offers", on_delete=models.PROTECT)
-    price = models.DecimalField(max_digits=10, decimal_places=2, verbose_name=_("цена"))
-    remainder = models.IntegerField(default=0, verbose_name=_("остаток"))
-=======
     shop = models.ForeignKey(Shop, related_name="offers", on_delete=models.CASCADE)
     product = models.ForeignKey("products.Product", related_name="offers", on_delete=models.CASCADE)
     price = models.DecimalField(max_digits=10, decimal_places=2, verbose_name=_("цена"))
@@ -61,5 +55,4 @@
         Product, related_name="limited_offers", on_delete=models.CASCADE, verbose_name=_("продукт")
     )
     old_price = models.DecimalField(max_digits=10, decimal_places=2, verbose_name=_("старая цена"))
-    new_price = models.DecimalField(max_digits=10, decimal_places=2, verbose_name=_("новая цена"))
->>>>>>> ae0e1032
+    new_price = models.DecimalField(max_digits=10, decimal_places=2, verbose_name=_("новая цена"))