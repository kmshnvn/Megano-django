<<<<<<< HEAD
from django.db.models import Count, QuerySet
from django.views.generic import ListView
from django.views.generic.edit import FormMixin
from products.models import Product
from shops.forms import CatalogFiltersForm


class CatalogListView(FormMixin, ListView):
    """Класс представления каталога товаров"""

    form_class = CatalogFiltersForm
    template_name = "shops/catalog.jinja2"
    context_object_name = "products"

    def post(self, request, *args, **kwargs):
        return self.get(request, *args, **kwargs)

    def get_context_data(self, **kwargs):
        context = super().get_context_data(**kwargs)

        if self.kwargs.get("cat", None):
            context["cat"] = self.kwargs["cat"]

        return context

    def get_queryset(self):
        product = Product.objects.prefetch_related("category", "offers")

        if self.kwargs.get("cat", None) and self.request.method == "GET":  # возвращаем товары по категориям
            product = product.filter(category__name=self.kwargs["cat"])
            # self.request.session["form"] = None

        if self.kwargs.get("sort", None):  # сортировка товара
            if self.request.session.get("form", None):  # если ранее фильтрация была определена
                product = self.filter_products(products=product, filter_data=self.request.session["form"])
            product = self.sort_products(products=product, key=self.kwargs["sort"])

        if self.request.method == "POST":  # фильтрация товаров
            form = CatalogFiltersForm(self.request.POST)

            if form.is_valid():
                data = {
                    "price": form.cleaned_data.get("price"),
                    "name": form.cleaned_data.get("title", ""),
                    "available": form.cleaned_data.get("available", None),
                }
                product = self.filter_products(products=product, filter_data=data)

                if self.kwargs.get("cat", None):  # возвращаем товары по категориям
                    product = product.filter(category__name=self.kwargs["cat"])

                if self.kwargs.get("sort", None):  # сортировка товарок
                    product = self.sort_products(products=product, key=self.kwargs["sort"])

        return product

    def sort_products(self, products: QuerySet, key: str) -> QuerySet:
        """Метод сортировки товаров по заданному ключу"""

        if key == "price":
            return products.order_by("offers__price")

        if key == "comments":
            return products.annotate(count=Count("comments")).order_by("count")

        if key == "date":
            return products.order_by("date_added")

        if key == "popular":
            pass

        return products

    def filter_products(self, products: QuerySet, filter_data: dict) -> QuerySet:
        """Метод фильтрации товаров по ключам переданных из формы."""

        price_from, price_to = filter_data.get("price")
        name = filter_data.get("name")

        product = products.filter(offers__price__range=(price_from, price_to)).filter(name__icontains=name)

        if filter_data.get("available"):
            product = products.filter(offers__remainder__gt=0)

        self.request.session.set_expiry(300)
        self.request.session["form"] = filter_data  # добавляем ключи фильтрации в сессию
        return product
=======
from django.shortcuts import render  # noqa F401
from django.views.generic.detail import DetailView
from .models import Shop


class ShopDetailView(DetailView):
    """View детального представления магазина"""

    context_object_name = "shop"
    template_name = "shop/shop_detail.jinja2"
    model = Shop
>>>>>>> b7176f15
<|MERGE_RESOLUTION|>--- conflicted
+++ resolved
@@ -1,9 +1,10 @@
-<<<<<<< HEAD
 from django.db.models import Count, QuerySet
-from django.views.generic import ListView
+from django.views.generic import ListView, DetailView
 from django.views.generic.edit import FormMixin
 from products.models import Product
 from shops.forms import CatalogFiltersForm
+from django.shortcuts import render  # noqa F401
+from .models import Shop
 
 
 class CatalogListView(FormMixin, ListView):
@@ -86,10 +87,6 @@
         self.request.session.set_expiry(300)
         self.request.session["form"] = filter_data  # добавляем ключи фильтрации в сессию
         return product
-=======
-from django.shortcuts import render  # noqa F401
-from django.views.generic.detail import DetailView
-from .models import Shop
 
 
 class ShopDetailView(DetailView):
@@ -97,5 +94,4 @@
 
     context_object_name = "shop"
     template_name = "shop/shop_detail.jinja2"
-    model = Shop
->>>>>>> b7176f15
+    model = Shop