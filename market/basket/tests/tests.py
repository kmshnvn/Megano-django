from django.test import TestCase
from django.urls import reverse
from basket.models import Basket
from products.models import Product
from shops.models import Offer
from django.contrib.auth.models import User


class BasketViewTestCase(TestCase):
    """Тест представления корзины"""

    def setUp(self) -> None:
        self.get_response = self.client.get(reverse(viewname="basket:basket_view"))

    def test_url_view_exist(self):
        response = self.client.get("/basket/")
        self.assertEqual(response.status_code, 200)

    def test_url_view_correct_template(self):
        self.assertEqual(self.get_response.status_code, 200)
        self.assertTemplateUsed(self.get_response, "basket/basket-view.jinja2")


class BasketAddProductTestCase(TestCase):
    """Тест добавления продукта в корзину"""

    fixtures = [
        "fixtures/01-user-fixtures.json",
        "fixtures/03-products-fixtures.json",
        "fixtures/04-shop-fixtures.json",
        "fixtures/05-category-fixtures.json",
        "fixtures/08-details-fixtures.json",
        "fixtures/09-products-detail-fixtures.json",
        "fixtures/011-offers-fixtures.json",
    ]

    @classmethod
    def setUpTestData(cls):
        cls.product = Product.objects.get(pk=1)
        cls.offer = Offer.objects.get(pk=1)
        cls.user = User.objects.get(pk=2)

        cls.page_add_product_in_basket = reverse(
            viewname="basket:add_product", kwargs={"product_pk": cls.product.pk, "offer_pk": cls.offer.pk}
        )
        cls.page_add_random_product_in_basket = reverse(
            viewname="basket:add_random_product", kwargs={"product_pk": cls.product.pk}
        )

    def test_basket_added(self):
        """Тест создания корзины и ее проверка"""
        basket = Basket.objects.create(
            user=self.user,
            offer=self.offer,
            product=self.product,
            amount=1,
        )

        response = self.client.post(self.page_add_product_in_basket, data={"amount": 1})
<<<<<<< HEAD
        self.assertRedirects(
            response=response, expected_url=reverse(viewname="basket:basket_view")
        )
=======
        self.assertRedirects(response=response, expected_url=reverse(viewname="basket:basket_view"))
>>>>>>> ae0e1032

        self.client.post(path=reverse(viewname="profiles:login"), data={"email": "test@mail.ru", "password": "test_1"})
        self.assertEqual(basket.amount, 1)

    def test_added_random_product(self):
        """Тест на добавления продукта без выбора магазина"""
        self.client.force_login(user=self.user)
        self.client.post(
            path=self.page_add_random_product_in_basket, data={"product_pk": self.product.pk, "amount": 1}
        )
        basket = Basket.objects.filter(user=self.user)
        self.assertEqual(basket.count(), 1)

    def test_added_product(self):
        """Тест на добавления продукта с выбором магазина"""
        self.client.force_login(user=self.user)
        self.client.post(
            path=self.page_add_product_in_basket,
            data={"product_pk": self.product.pk, "offer_pk": self.offer.pk, "amount": 3},
        )
        basket = Basket.objects.get(user=self.user)
        self.assertEqual(basket.amount, 3)


class RemoveProductTestCase(TestCase):
    """Тест на удаление продукта из корзины"""

    fixtures = [
        "fixtures/01-user-fixtures.json",
        "fixtures/03-products-fixtures.json",
        "fixtures/04-shop-fixtures.json",
        "fixtures/05-category-fixtures.json",
        "fixtures/08-details-fixtures.json",
        "fixtures/09-products-detail-fixtures.json",
        "fixtures/011-offers-fixtures.json",
    ]

    @classmethod
    def setUpTestData(cls):
        cls.product = Product.objects.get(pk=1)
        cls.offer = Offer.objects.get(pk=50)
        cls.user = User.objects.get(pk=2)

        cls.page_add_product_in_basket = reverse(
            viewname="basket:add_product", kwargs={"product_pk": cls.product.pk, "offer_pk": cls.offer.pk}
        )

        cls.page_remove_product_in_basket = reverse(
            viewname="basket:remove_product", kwargs={"offer_pk": cls.offer.pk}
        )

    def test_remove_product(self):
        """Тест на удаление продукта из корзины пользователя"""
        self.client.force_login(user=self.user)
        self.client.post(
            path=self.page_add_product_in_basket,
            data={"product_pk": self.product.pk, "offer_pk": self.offer.pk, "amount": 10},
        )
        basket = Basket.objects.get(user=self.user)
        self.assertEqual(basket.amount, 10)
        self.assertEqual(len(self.client.session["basket"]), 1)

        response = self.client.get(path=self.page_remove_product_in_basket, data={"offer_pk": self.offer.pk})
        self.assertRedirects(
            response=response,
            expected_url=reverse(
                viewname="basket:basket_view",
            ),
        )
        self.assertEqual(len(self.client.session["basket"]), 0)

    def test_basket_remove_product_if_not_in_basket(self):
        """Тест который выводит ошибку 404 при попытке удалить товар, которого нет в корзине у пользователя"""
        self.client.force_login(user=self.user)
        response = self.client.get(path=self.page_remove_product_in_basket, data={"offer_pk": self.offer.pk})

        self.assertEqual(response.status_code, 404)


class ChangeAmountProductTestCase(TestCase):
    """Тест для изменения количество продукта в корзине пользователя"""

    fixtures = [
        "fixtures/01-user-fixtures.json",
        "fixtures/03-products-fixtures.json",
        "fixtures/04-shop-fixtures.json",
        "fixtures/05-category-fixtures.json",
        "fixtures/08-details-fixtures.json",
        "fixtures/09-products-detail-fixtures.json",
        "fixtures/011-offers-fixtures.json",
    ]

    @classmethod
    def setUpTestData(cls):
        cls.product = Product.objects.get(pk=1)
        cls.offer = Offer.objects.get(pk=1)
        cls.user = User.objects.get(pk=2)

        cls.page_add_product_in_basket = reverse(
            viewname="basket:add_product", kwargs={"product_pk": cls.product.pk, "offer_pk": cls.offer.pk}
        )

        cls.page_change_positive_ammount_product = reverse(
            viewname="basket:change_amount", kwargs={"offer_pk": cls.offer.pk, "amount": "+1"}
        )

        cls.page_change_negative_ammount_product = reverse(
            viewname="basket:change_amount", kwargs={"offer_pk": cls.offer.pk, "amount": "-1"}
        )

    def test_change_amount_product(self):
        """Тест изменяет количество продукта в корзине в положительную и отрицательную сторону"""
        self.client.force_login(user=self.user)
        self.client.post(
            path=self.page_add_product_in_basket,
            data={"product_pk": self.product.pk, "offer_pk": self.offer.pk, "amount": 5},
        )
        basket = Basket.objects.get(user=self.user)
        self.assertEqual(basket.amount, 5)

        response = self.client.get(
            reverse(
                viewname="basket:change_amount",
                kwargs={"offer_pk": self.offer.pk, "amount": "+1"},
            )
        )
        self.assertRedirects(response, expected_url=reverse("basket:basket_view"))
        self.assertEqual(self.client.session["basket"][str(self.offer.pk)]["amount"], 6)

        response = self.client.get(
            reverse(
                viewname="basket:change_amount",
                kwargs={"offer_pk": self.offer.pk, "amount": "-1"},
            )
        )
        self.assertRedirects(response, expected_url=reverse("basket:basket_view"))
        self.assertEqual(self.client.session["basket"][str(self.offer.pk)]["amount"], 5)

    def test_change_amount_product_if_not_in_basket(self):
        """Тест выдает ошибку при попытке изменить количество товара, которого нет в корзине у пользователя"""
        response = self.client.get(self.page_change_positive_ammount_product)
        self.assertEqual(response.status_code, 404)<|MERGE_RESOLUTION|>--- conflicted
+++ resolved
@@ -57,13 +57,7 @@
         )
 
         response = self.client.post(self.page_add_product_in_basket, data={"amount": 1})
-<<<<<<< HEAD
-        self.assertRedirects(
-            response=response, expected_url=reverse(viewname="basket:basket_view")
-        )
-=======
         self.assertRedirects(response=response, expected_url=reverse(viewname="basket:basket_view"))
->>>>>>> ae0e1032
 
         self.client.post(path=reverse(viewname="profiles:login"), data={"email": "test@mail.ru", "password": "test_1"})
         self.assertEqual(basket.amount, 1)
