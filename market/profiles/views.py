from django.contrib import messages
from django.contrib.auth import authenticate, login
from django.contrib.auth.mixins import LoginRequiredMixin
from django.contrib.auth.models import User
from django.contrib.auth.views import (
    PasswordResetView,
    PasswordResetDoneView,
    PasswordResetConfirmView,
    PasswordResetCompleteView,
    LogoutView,
)
from django.db import transaction
from django.http import HttpResponse, HttpRequest
from django.shortcuts import redirect, render
from django.urls import reverse_lazy
from django.utils.translation import gettext_lazy as _
from django.views.generic import CreateView, FormView, TemplateView

from config import settings
from .forms import RegisterUserForm, EmailAuthenticationForm, UserForm
from .models import Profile


class ResetPasswordView(PasswordResetView):
    """Представление формы сброса пароля."""

    from_email = settings.EMAIL_HOST_USER
    template_name = "profiles/password-reset-form.jinja2"
    email_template_name = "profiles/email/password-reset-email.html"
    subject_template_name = "profiles/email/password_reset_subject.txt"
    success_url = reverse_lazy("profiles:password_reset_done")


class ResetPasswordDoneView(PasswordResetDoneView):
    """Представление вывода информации об успешной отправки ссылки для смены пароля."""

    template_name = "profiles/password-reset-done.jinja2"


class ResetPasswordConfirmView(PasswordResetConfirmView):
    """Представление регистрации нового пароля пользователя."""

    template_name = "profiles/password-reset-confirm.jinja2"
    success_url = reverse_lazy("profiles:password_reset_complete")


class ResetPasswordCompleteView(PasswordResetCompleteView):
    """Представление для вывода информации об успешной смени пароля"""

    template_name = "profiles/password-reset-complete.jinja2"


class LoginEmailView(FormView):
    """Представление авторизации пользователя."""

    form_class = EmailAuthenticationForm
    template_name = "profiles/login.jinja2"
    success_url = reverse_lazy("shops:main-page")

    def dispatch(self, request, *args, **kwargs):
        """Если пользователь авторизован, делаем редирект"""

        if self.request.user.is_authenticated:
            return redirect("/")
        return super().dispatch(request, *args, **kwargs)

    def form_valid(self, form):
        user = form.authenticate_user()
        login(self.request, user)  # авторизация

        return super().form_valid(form)


class RegisterView(CreateView):
    """Представление регистрации пользователя на сайте"""

    form_class = RegisterUserForm
    template_name = "profiles/registr.jinja2"
    success_url = reverse_lazy("profiles:login")

    def form_valid(self, form):
        with transaction.atomic():
            response = super().form_valid(form)
            Profile.objects.create(user=self.object)  # создаем профиль пользователя

            username = form.cleaned_data.get("email")
            password = form.cleaned_data.get("password1")
            user = authenticate(username=username, password=password)
            login(request=self.request, user=user)

        return response


class ProfileLogoutView(LogoutView):
    next_page = reverse_lazy("profiles:login")


class ProfileDetailView(LoginRequiredMixin, TemplateView):
    """Представление для редактирования страницы личного кабинета пользователя"""

    model = User
    template_name = "profiles/profile.jinja2"

    def get_context_data(self, **kwargs):
        context = super().get_context_data(**kwargs)
        context["profile"] = Profile.objects.get(user=self.request.user)
        context["form"] = UserForm(
            instance=self.request.user,
            initial={
                "avatar": context["profile"].avatar,
                "phone": context["profile"].phone,
            },
        )
        return context

    def post(self, request: HttpRequest) -> HttpResponse:
        form = UserForm(instance=self.request.user, data=request.POST, files=request.FILES)
        print(request.POST)
        print(request.FILES)
        if form.is_valid():
            with transaction.atomic():
<<<<<<< HEAD
                avatar = form.cleaned_data.get('avatar')
                phone = form.cleaned_data.get('phone')
                if avatar is not "":
                    Profile.objects.filter(user=self.request.user).update(
                        avatar=avatar,
                        phone=phone,
                    )
=======
                avatar = form.cleaned_data.get("avatar")
                phone = form.cleaned_data.get("phone")
                Profile.objects.filter(user=self.request.user).update(
                    avatar=avatar,
                    phone=phone,
                )
                #
                # FIXME Сброс пароля реализован выше - смотри представления ResetPassword. Поэтому поля для
                # FIXME нужно удалить из формы
                #
                # username = form.cleaned_data.get("username")
                # password1 = form.cleaned_data.get("password1")
                # password2 = form.cleaned_data.get("password2")
                # if password1 == password2:
                #     user = authenticate(username=username, password=password1)
                #     login(request, user)
                #     messages.success(request, _("Пароль успешно обновлен"))
                #     return redirect('profiles:profile')
                # else:
                #     if password1 != password2:
                #         messages.success(request, _("Пароли не совпадают. Попробуйте снова."))
                #         return redirect('profiles:profile')
>>>>>>> 05648349
                form.save()
                password1 = form.cleaned_data.get('password1')
                password2 = form.cleaned_data.get('password2')

                messages.success(request, _("Данные успешно обновлены"))
<<<<<<< HEAD
                return redirect('profiles:profile')
=======
                return redirect("profiles:profile")

>>>>>>> 05648349
        else:
            print(form.errors)
        context = self.get_context_data()
        return render(request, "profiles/profile.jinja2", context=context)<|MERGE_RESOLUTION|>--- conflicted
+++ resolved
@@ -6,15 +6,14 @@
     PasswordResetView,
     PasswordResetDoneView,
     PasswordResetConfirmView,
-    PasswordResetCompleteView,
-    LogoutView,
+    PasswordResetCompleteView, LogoutView,
 )
 from django.db import transaction
 from django.http import HttpResponse, HttpRequest
 from django.shortcuts import redirect, render
 from django.urls import reverse_lazy
+from django.views.generic import CreateView, FormView, TemplateView
 from django.utils.translation import gettext_lazy as _
-from django.views.generic import CreateView, FormView, TemplateView
 
 from config import settings
 from .forms import RegisterUserForm, EmailAuthenticationForm, UserForm
@@ -96,73 +95,37 @@
 
 
 class ProfileDetailView(LoginRequiredMixin, TemplateView):
-    """Представление для редактирования страницы личного кабинета пользователя"""
+    """ Представление для редактирования страницы личного кабинета пользователя"""
 
     model = User
     template_name = "profiles/profile.jinja2"
 
     def get_context_data(self, **kwargs):
         context = super().get_context_data(**kwargs)
-        context["profile"] = Profile.objects.get(user=self.request.user)
-        context["form"] = UserForm(
-            instance=self.request.user,
-            initial={
-                "avatar": context["profile"].avatar,
-                "phone": context["profile"].phone,
-            },
-        )
+        context['profile'] = Profile.objects.get(user=self.request.user)
+        context['form'] = UserForm(instance=self.request.user,
+                                   initial={"avatar": context['profile'].avatar,
+                                            "phone": context['profile'].phone,
+                                            })
         return context
 
     def post(self, request: HttpRequest) -> HttpResponse:
         form = UserForm(instance=self.request.user, data=request.POST, files=request.FILES)
-        print(request.POST)
-        print(request.FILES)
+
         if form.is_valid():
             with transaction.atomic():
-<<<<<<< HEAD
                 avatar = form.cleaned_data.get('avatar')
                 phone = form.cleaned_data.get('phone')
-                if avatar is not "":
-                    Profile.objects.filter(user=self.request.user).update(
-                        avatar=avatar,
-                        phone=phone,
-                    )
-=======
-                avatar = form.cleaned_data.get("avatar")
-                phone = form.cleaned_data.get("phone")
                 Profile.objects.filter(user=self.request.user).update(
                     avatar=avatar,
                     phone=phone,
                 )
-                #
-                # FIXME Сброс пароля реализован выше - смотри представления ResetPassword. Поэтому поля для
-                # FIXME нужно удалить из формы
-                #
-                # username = form.cleaned_data.get("username")
-                # password1 = form.cleaned_data.get("password1")
-                # password2 = form.cleaned_data.get("password2")
-                # if password1 == password2:
-                #     user = authenticate(username=username, password=password1)
-                #     login(request, user)
-                #     messages.success(request, _("Пароль успешно обновлен"))
-                #     return redirect('profiles:profile')
-                # else:
-                #     if password1 != password2:
-                #         messages.success(request, _("Пароли не совпадают. Попробуйте снова."))
-                #         return redirect('profiles:profile')
->>>>>>> 05648349
-                form.save()
-                password1 = form.cleaned_data.get('password1')
-                password2 = form.cleaned_data.get('password2')
-
-                messages.success(request, _("Данные успешно обновлены"))
-<<<<<<< HEAD
-                return redirect('profiles:profile')
-=======
-                return redirect("profiles:profile")
-
->>>>>>> 05648349
+                password1 = form.cleaned_data.get("password1")
+                password2 = form.cleaned_data.get("password2")
+                if password1 == password2 and password1 != "":
+                    return reverse_lazy("profiles/password-reset-form.jinja2")
         else:
             print(form.errors)
+
         context = self.get_context_data()
-        return render(request, "profiles/profile.jinja2", context=context)+        return render(request, 'profiles/profile.jinja2', context=context)