--- conflicted
+++ resolved
@@ -1,7 +1,3 @@
-<<<<<<< HEAD
-# from PIL.Image import Image
-=======
->>>>>>> 5be925a9
 from django.contrib.auth.models import User
 from django.core.validators import RegexValidator
 from django.db import models
