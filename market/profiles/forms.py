--- conflicted
+++ resolved
@@ -3,14 +3,9 @@
 from django.contrib.auth.forms import UserCreationForm
 from django.contrib.auth.models import User, Group
 from django.core.exceptions import ObjectDoesNotExist, ValidationError
-from django.core.validators import RegexValidator
 from django.utils.translation import gettext_lazy as _
 
-<<<<<<< HEAD
 from profiles.models import regex_phone
-=======
-from profiles.models import avatar_upload_path
->>>>>>> 5be925a9
 
 
 class RegisterUserForm(UserCreationForm):
@@ -77,10 +72,9 @@
     Форма обновления данных профиля пользователя
     """
 
-<<<<<<< HEAD
     class Meta:
         model = User
-        fields = ['first_name', 'last_name', 'email']
+        fields = ["first_name", "last_name", "email"]
         widgets = {
             "first_name": forms.TextInput(attrs={"class": "form-input",
                                                  "type": "text",
@@ -127,95 +121,7 @@
                                           }), required=False, max_length=100)
 
     def clean_email(self):
-        """ Проверка email на уникальность """
-=======
-    regex_phone = RegexValidator(
-        regex=r"^((8|\+7|)(\d{10}))$", message=_("Формат номера телефона должен быть: +79999999999 или 89999999999")
-    )
-
-    class Meta:
-        model = User
-        fields = ["first_name", "last_name", "email"]
-        widgets = {
-            "first_name": forms.TextInput(
-                attrs={
-                    "class": "form-input",
-                    "value": "",
-                    "type": "text",
-                    "data-validate": "require",
-                    "placeholder": "Имя",
-                }
-            ),
-            "last_name": forms.TextInput(
-                attrs={
-                    "class": "form-input",
-                    "value": "",
-                    "type": "text",
-                    "data-validate": "require",
-                    "placeholder": "Фамилия",
-                }
-            ),
-            "email": forms.EmailInput(
-                attrs={
-                    "class": "form-input",
-                    "name": "mail",
-                    "type": "text",
-                    "value": "send@test.test",
-                    "data-validate": "require",
-                }
-            ),
-        }
-
-    avatar = forms.ImageField(
-        widget=forms.FileInput(
-            attrs={
-                "name": "avatar",
-                "data-validate": "onlyImgAvatar",
-                "url_to_upload": avatar_upload_path,
-            }
-        ),
-        required=False,
-    )
-
-    phone = forms.CharField(
-        widget=forms.TextInput(
-            attrs={
-                "class": "form-input",
-                "name": "phone",
-                "type": "text",
-                "value": "+70000000000",
-                "data-validate": [regex_phone],
-            }
-        ),
-        required=False,
-    )
-    password1 = forms.CharField(
-        widget=forms.PasswordInput(
-            attrs={
-                "class": "form-input",
-                "name": "password1",
-                "type": "password",
-                "placeholder": "Тут можно изменить пароль",
-            }
-        ),
-        required=False,
-    )
-
-    password2 = forms.CharField(
-        widget=forms.PasswordInput(
-            attrs={
-                "class": "form-input",
-                "name": "password",
-                "type": "password",
-                "placeholder": "Введите пароль повторно",
-            }
-        ),
-        required=False,
-    )
-
-    def clean_email(self):
         """Проверка email на уникальность"""
->>>>>>> 5be925a9
 
         email = self.cleaned_data.get("email").strip()
 
