--- conflicted
+++ resolved
@@ -54,12 +54,9 @@
     "django_jinja",
     "django_extensions",
     "basket",
-<<<<<<< HEAD
     "django-celery-results",
     "django_celery_beat",
-=======
     "history",
->>>>>>> af363ef8
 ]
 
 # email configs
