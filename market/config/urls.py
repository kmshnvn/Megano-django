"""
URL configuration for config project.

The `urlpatterns` list routes URLs to views. For more information please see:
    https://docs.djangoproject.com/en/4.2/topics/http/urls/
Examples:
Function views
    1. Add an import:  from my_app import views
    2. Add a URL to urlpatterns:  path('', views.home, name='home')
Class-based views
    1. Add an import:  from other_app.views import Home
    2. Add a URL to urlpatterns:  path('', Home.as_view(), name='home')
Including another URLconf
    1. Import the include() function: from django.urls import include, path
    2. Add a URL to urlpatterns:  path('blog/', include('blog.urls'))
"""
from config import settings
from django.conf.urls.static import static
from django.contrib import admin
from django.urls import path, include

urlpatterns = [
    path("", include("shops.urls")),
    path("admin/", admin.site.urls),
    path("profile/", include("profiles.urls")),
    path("products/", include("products.urls")),
    path("i18n", include("django.conf.urls.i18n")),
    path("basket/", include("basket.urls")),
    path("history/", include("history.urls")),
    path("order/", include("order.urls")),
<<<<<<< HEAD
    path("discount/", include("discounts.urls")),
=======
    path("api/", include("payment.urls")),
>>>>>>> 3b4deb76
]

urlpatterns += static(settings.MEDIA_URL, document_root=settings.MEDIA_ROOT)<|MERGE_RESOLUTION|>--- conflicted
+++ resolved
@@ -28,11 +28,8 @@
     path("basket/", include("basket.urls")),
     path("history/", include("history.urls")),
     path("order/", include("order.urls")),
-<<<<<<< HEAD
     path("discount/", include("discounts.urls")),
-=======
     path("api/", include("payment.urls")),
->>>>>>> 3b4deb76
 ]
 
 urlpatterns += static(settings.MEDIA_URL, document_root=settings.MEDIA_ROOT)